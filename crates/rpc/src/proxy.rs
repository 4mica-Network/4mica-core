--- conflicted
+++ resolved
@@ -6,15 +6,10 @@
 use crate::{
     ADMIN_API_KEY_HEADER, ApiClientError,
     common::{
-<<<<<<< HEAD
-        AssetBalanceInfo, CollateralEventInfo, CreatePaymentTabRequest, CreatePaymentTabResult,
-        GuaranteeInfo, PendingRemunerationInfo, TabInfo, UserTransactionInfo,
-=======
         AdminApiKeyInfo, AdminApiKeySecret, AssetBalanceInfo, CollateralEventInfo,
         CreateAdminApiKeyRequest, CreatePaymentTabRequest, CreatePaymentTabResult, GuaranteeInfo,
         PendingRemunerationInfo, TabInfo, UpdateUserSuspensionRequest, UserSuspensionStatus,
         UserTransactionInfo,
->>>>>>> 9e6e8e52
     },
     core::CorePublicParameters,
     guarantee::PaymentGuaranteeRequest,
