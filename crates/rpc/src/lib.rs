--- conflicted
+++ resolved
@@ -1,18 +1,12 @@
 mod common;
-<<<<<<< HEAD
-=======
 mod constants;
->>>>>>> 9e6e8e52
 mod core;
 mod error;
 mod guarantee;
 mod proxy;
 
 pub use common::*;
-<<<<<<< HEAD
-=======
 pub use constants::*;
->>>>>>> 9e6e8e52
 pub use core::*;
 pub use guarantee::*;
 
