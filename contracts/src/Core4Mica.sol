--- conflicted
+++ resolved
@@ -501,11 +501,7 @@
     function remunerate(
         bytes calldata guaranteeData,
         BLS.G2Point calldata signature
-<<<<<<< HEAD
-    ) external nonReentrant {
-=======
     ) external nonReentrant whenNotPaused {
->>>>>>> 9e6e8e52
         // Verify and decode the guarantee
         Guarantee memory g = verifyAndDecodeGuarantee(guaranteeData, signature);
 
