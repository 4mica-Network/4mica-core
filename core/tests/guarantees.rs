--- conflicted
+++ resolved
@@ -17,11 +17,7 @@
 
 fn init() -> anyhow::Result<AppConfig> {
     dotenv::dotenv().ok();
-<<<<<<< HEAD
-    Ok(AppConfig::fetch())
-=======
     AppConfig::fetch()
->>>>>>> 9e6e8e52
 }
 
 // helper to build a random valid 0x… address
