use alloy::primitives::U256;
use chrono::Utc;
use core_service::config::AppConfig;
use core_service::error::PersistDbError;
use core_service::persist::PersistCtx;
use core_service::persist::repo;
use crypto::bls::BLSCert;
use entities::{guarantee, user};
use rpc::common::PaymentGuaranteeClaims;
use sea_orm::{ColumnTrait, EntityTrait, QueryFilter, Set};
use test_log::test;

fn init() -> anyhow::Result<AppConfig> {
    dotenv::dotenv().ok();
    Ok(AppConfig::fetch())
}

// helper to build a random valid 0x… address
fn random_eth_address() -> String {
    format!("0x{:040x}", rand::random::<u128>())
}

// --- helper to insert a test tab using new repo::create_tab ---
async fn insert_test_tab(
    ctx: &PersistCtx,
    id: U256,
    user_address: String,
    recipient_address: String,
) -> anyhow::Result<()> {
<<<<<<< HEAD
    // give a small default ttl (e.g. 300s) for tests
    repo::create_tab(
        ctx,
        id,
        &user_address,
        &recipient_address,
        Utc::now().naive_utc(),
        300,
    )
    .await?;
=======
    use sea_orm::ActiveValue::Set;
    let now = Utc::now().naive_utc();
    let new_tab = entities::tabs::ActiveModel {
        id: Set(id.to_owned()),
        user_address: Set(user_address.to_owned()),
        server_address: Set(recipient_address.to_owned()),
        start_ts: Set(now),
        ttl: Set(300),
        status: Set(entities::sea_orm_active_enums::TabStatus::Open),
        settlement_status: Set(entities::sea_orm_active_enums::SettlementStatus::Pending),
        created_at: Set(now),
        updated_at: Set(now),
        ..Default::default()
    };

    entities::tabs::Entity::insert(new_tab)
        .exec(ctx.db.as_ref())
        .await?;

>>>>>>> 40fdb210
    Ok(())
}

#[test(tokio::test)]
async fn store_guarantee_autocreates_users() -> anyhow::Result<()> {
    let _ = init()?;
    let ctx = PersistCtx::new().await?;
    let now = Utc::now().naive_utc();

    // Tab & primary user
    let user_addr = random_eth_address();
    let recipient_addr = random_eth_address();
    let tab_id = U256::from(rand::random::<u128>());
    let u_am = entities::user::ActiveModel {
        address: Set(user_addr.clone()),
        collateral: Set("0".into()),
        locked_collateral: Set("0".into()),
        version: Set(0),
        created_at: Set(now),
        updated_at: Set(now),
        ..Default::default()
    };
    entities::user::Entity::insert(u_am)
        .exec(ctx.db.as_ref())
        .await?;
    insert_test_tab(&ctx, tab_id, user_addr.clone(), recipient_addr.clone()).await?;

    // Unknown addresses that should be auto-created
    let from_addr = random_eth_address();
    let to_addr = random_eth_address();

    repo::store_guarantee_on(
        ctx.db.as_ref(),
        tab_id,
        U256::from(42u64),
        from_addr.clone(),
        to_addr.clone(),
        U256::from(42u64),
        now,
        "cert".into(),
    )
    .await?;

    // from & to must exist now
    let from = user::Entity::find()
        .filter(user::Column::Address.eq(from_addr))
        .one(ctx.db.as_ref())
        .await?;
    let to = user::Entity::find()
        .filter(user::Column::Address.eq(to_addr))
        .one(ctx.db.as_ref())
        .await?;
    assert!(from.is_some() && to.is_some());
    Ok(())
}

#[test(tokio::test)]
async fn duplicate_guarantee_insert_is_noop() -> anyhow::Result<()> {
    use entities::sea_orm_active_enums::{SettlementStatus, TabStatus};

    let _ = init()?;
    let ctx = PersistCtx::new().await?;
    let now = Utc::now().naive_utc();

    let tab_id = U256::from(rand::random::<u128>());
    let req_id = U256::from(1u64);
    let from_addr = random_eth_address();
    let to_addr = random_eth_address();

    let from_user = entities::user::ActiveModel {
        address: Set(from_addr.clone()),
        collateral: Set("0".into()),
        locked_collateral: Set("0".into()),
        version: Set(0),
        created_at: Set(now),
        updated_at: Set(now),
        ..Default::default()
    };
    entities::user::Entity::insert(from_user)
        .exec(ctx.db.as_ref())
        .await?;

    // manual insert to control TTL etc.
    let tab_am = entities::tabs::ActiveModel {
        id: Set(tab_id.to_string()),
        user_address: Set(from_addr.clone()),
        server_address: Set(from_addr.clone()),
        start_ts: Set(now),
        created_at: Set(now),
        updated_at: Set(now),
        status: Set(TabStatus::Open),
        settlement_status: Set(SettlementStatus::Pending),
        ttl: Set(300),
        ..Default::default()
    };
    entities::tabs::Entity::insert(tab_am)
        .exec(ctx.db.as_ref())
        .await?;

    // ── First insert of the guarantee ──
    repo::store_guarantee_on(
        ctx.db.as_ref(),
        tab_id,
        req_id,
        from_addr.clone(),
        to_addr.clone(),
        U256::from(100u64),
        now,
        "cert".into(),
    )
    .await?;

    // ── Second insert with same (tab_id, req_id) must be a no-op ──
    repo::store_guarantee_on(
        ctx.db.as_ref(),
        tab_id,
        req_id,
        from_addr,
        to_addr,
        U256::from(200u64),
        now,
        "cert2".into(),
    )
    .await?;

    // ── Verify only the first value persisted ──
    let g = guarantee::Entity::find()
        .filter(guarantee::Column::TabId.eq(tab_id.to_string()))
        .filter(guarantee::Column::ReqId.eq(req_id.to_string()))
        .one(ctx.db.as_ref())
        .await?
        .unwrap();

    assert_eq!(g.value, U256::from(100u64).to_string());
    Ok(())
}

#[test(tokio::test)]
async fn get_missing_guarantee_returns_none() -> anyhow::Result<()> {
    let _ = init()?;
    let ctx = PersistCtx::new().await?;
    let cert = repo::get_guarantee(&ctx, U256::from(0u64), U256::from(0u64)).await?;
    assert!(cert.is_none());
    Ok(())
}

#[test(tokio::test)]
async fn get_last_guarantee_for_tab_returns_most_recent() -> anyhow::Result<()> {
    use tokio::time::{Duration, sleep};

    let _ = init()?;
    let ctx = PersistCtx::new().await?;
    let now = Utc::now().naive_utc();

    // base user + tab
    let user_addr = random_eth_address();
    let recipient_addr = random_eth_address();
    let u_am = entities::user::ActiveModel {
        address: Set(user_addr.clone()),
        collateral: Set("0".into()),
        locked_collateral: Set("0".into()),
        version: Set(0),
        created_at: Set(now),
        updated_at: Set(now),
        ..Default::default()
    };
    entities::user::Entity::insert(u_am)
        .exec(ctx.db.as_ref())
        .await?;
    let tab_id = U256::from(rand::random::<u128>());
    insert_test_tab(&ctx, tab_id, user_addr.clone(), recipient_addr.clone()).await?;

    // two guarantees with increasing req_id and later created_at
    repo::store_guarantee_on(
        ctx.db.as_ref(),
        tab_id,
        U256::from(1u64),
        user_addr.clone(),
        random_eth_address(),
        U256::from(10u64),
        now,
        "cert1".into(),
    )
    .await?;
    // ensure created_at differs
    sleep(Duration::from_millis(10)).await;
    repo::store_guarantee_on(
        ctx.db.as_ref(),
        tab_id,
        U256::from(2u64),
        user_addr,
        random_eth_address(),
        U256::from(20u64),
        now,
        "cert2".into(),
    )
    .await?;

    let last = repo::get_last_guarantee_for_tab(&ctx, tab_id).await?;
    assert!(last.is_some());
    let last = last.unwrap();
    assert_eq!(last.req_id, "2");
    assert_eq!(last.value, U256::from(20u64).to_string());
    Ok(())
}

#[test(tokio::test)]
async fn get_tab_ttl_seconds_ok_and_missing_errors() -> anyhow::Result<()> {
    let _ = init()?;
    let ctx = PersistCtx::new().await?;
    let now = Utc::now().naive_utc();

    // insert a tab with ttl = 123
    let user_addr = random_eth_address();

    let u_am = entities::user::ActiveModel {
        address: Set(user_addr.clone()),
        collateral: Set("0".into()),
        locked_collateral: Set("0".into()),
        version: Set(0),
        created_at: Set(now),
        updated_at: Set(now),
        ..Default::default()
    };
    entities::user::Entity::insert(u_am)
        .exec(ctx.db.as_ref())
        .await?;
    let tab_id = U256::from(rand::random::<u128>());

    // direct insert to control ttl value
    let tab_am = entities::tabs::ActiveModel {
        id: Set(tab_id.to_string()),
        user_address: Set(user_addr.clone()),
        server_address: Set(user_addr),
        start_ts: Set(now),
        created_at: Set(now),
        updated_at: Set(now),
        status: Set(entities::sea_orm_active_enums::TabStatus::Open),
        settlement_status: Set(entities::sea_orm_active_enums::SettlementStatus::Pending),
        ttl: Set(123),
        ..Default::default()
    };
    entities::tabs::Entity::insert(tab_am)
        .exec(ctx.db.as_ref())
        .await?;

    // happy path
    let ttl = repo::get_tab_ttl_seconds(&ctx, tab_id).await?;
    assert_eq!(ttl, 123);

    // missing tab → Err
    let missing = repo::get_tab_ttl_seconds(&ctx, U256::from(999u64)).await;
    assert!(missing.is_err());

    Ok(())
}

#[test(tokio::test)]
async fn get_last_guarantee_for_tab_orders_by_req_id() -> anyhow::Result<()> {
    let _ = init()?;
    let ctx = PersistCtx::new().await?;
    let now = Utc::now().naive_utc();

    // Create a user and a tab
    let user_addr = random_eth_address();
    let recipient_addr = random_eth_address();
    let u_am = entities::user::ActiveModel {
        address: Set(user_addr.clone()),
        collateral: Set("0".into()),
        locked_collateral: Set("0".into()),
        version: Set(0),
        created_at: Set(now),
        updated_at: Set(now),
        ..Default::default()
    };
    entities::user::Entity::insert(u_am)
        .exec(ctx.db.as_ref())
        .await?;
    let tab_id = U256::from(rand::random::<u128>());
    insert_test_tab(&ctx, tab_id, user_addr.clone(), recipient_addr.clone()).await?;

    // Insert two guarantees with different req_ids
    repo::store_guarantee_on(
        ctx.db.as_ref(),
        tab_id,
        U256::from(1u64),
        user_addr.clone(),
        random_eth_address(),
        U256::from(10u64),
        now,
        "cert-A".into(),
    )
    .await?;
    repo::store_guarantee_on(
        ctx.db.as_ref(),
        tab_id,
        U256::from(2u64),
        user_addr,
        random_eth_address(),
        U256::from(20u64),
        now,
        "cert-B".into(),
    )
    .await?;

    // The function should return the row with req_id = "B"
    let last = repo::get_last_guarantee_for_tab(&ctx, tab_id).await?;
    assert!(last.is_some());
    let last = last.unwrap();
    assert_eq!(last.req_id, "2");
    assert_eq!(last.value, U256::from(20u64).to_string());

    Ok(())
}

#[test(tokio::test)]
async fn lock_and_store_guarantee_locks_and_inserts_atomically() -> anyhow::Result<()> {
    let config = init()?;
    let ctx = PersistCtx::new().await?;

    // create a user with some collateral
    let user_addr = format!("0x{:040x}", rand::random::<u128>());
    repo::ensure_user_exists_on(ctx.db.as_ref(), &user_addr).await?;
    repo::deposit(&ctx, user_addr.clone(), U256::from(100u64)).await?;

    // recipient + tab
    let recipient_addr = format!("0x{:040x}", rand::random::<u128>());
<<<<<<< HEAD
    let tab_id = U256::from(rand::random::<u128>());
    repo::create_tab(
        &ctx,
        tab_id,
        &user_addr,
        &recipient_addr,
        Utc::now().naive_utc(),
        300,
=======
    let tab_id = Uuid::new_v4().to_string();
    insert_test_tab(
        &ctx,
        tab_id.clone(),
        user_addr.clone(),
        recipient_addr.clone(),
>>>>>>> 40fdb210
    )
    .await?;

    // build a minimal PaymentGuaranteeClaims and dummy cert
    let promise = PaymentGuaranteeClaims {
        tab_id: tab_id,
        req_id: U256::from(0u64),
        user_address: user_addr.clone(),
        recipient_address: recipient_addr.clone(),
        amount: U256::from(40u64),
        timestamp: Utc::now().timestamp() as u64,
    };
    let cert = BLSCert::new(&config.secrets.bls_private_key, promise.clone())?;

    // --- call the new atomic repo method ---
    repo::lock_and_store_guarantee(&ctx, &promise, &cert).await?;

    // check locked collateral updated
    let u = user::Entity::find_by_id(&user_addr)
        .one(ctx.db.as_ref())
        .await?
        .unwrap();
    assert_eq!(u.locked_collateral.parse::<U256>()?, U256::from(40u64));

    // check guarantee row inserted
    let g = entities::guarantee::Entity::find()
        .filter(entities::guarantee::Column::TabId.eq(tab_id.to_string()))
        .filter(entities::guarantee::Column::ReqId.eq(U256::from(0u64).to_string()))
        .one(ctx.db.as_ref())
        .await?;
    assert!(g.is_some());

    Ok(())
}

#[test(tokio::test)]
async fn lock_and_store_guarantee_invalid_timestamp_errors() -> anyhow::Result<()> {
    let config = init()?;
    let ctx = PersistCtx::new().await?;
    let user_addr = format!("0x{:040x}", rand::random::<u128>());
    repo::ensure_user_exists_on(ctx.db.as_ref(), &user_addr).await?;
    repo::deposit(&ctx, user_addr.clone(), U256::from(50u64)).await?;

    let recipient_addr = format!("0x{:040x}", rand::random::<u128>());
<<<<<<< HEAD
    let tab_id = U256::from(rand::random::<u128>());
    repo::create_tab(
        &ctx,
        tab_id,
        &user_addr,
        &recipient_addr,
        Utc::now().naive_utc(),
        300,
=======
    let tab_id = Uuid::new_v4().to_string();
    insert_test_tab(
        &ctx,
        tab_id.clone(),
        user_addr.clone(),
        recipient_addr.clone(),
>>>>>>> 40fdb210
    )
    .await?;

    let promise = PaymentGuaranteeClaims {
        tab_id: tab_id,
        req_id: U256::from(1u64),
        user_address: user_addr.clone(),
        recipient_address: recipient_addr.clone(),
        amount: U256::from(10u64),
        // deliberately invalid: chrono cannot represent this
        timestamp: i64::MAX as u64,
    };
    let cert = BLSCert::new(&config.secrets.bls_private_key, promise.clone())?;

    let res = repo::lock_and_store_guarantee(&ctx, &promise, &cert).await;
    assert!(matches!(res, Err(PersistDbError::InvalidTimestamp(_))));

    // locked collateral unchanged
    let u = user::Entity::find_by_id(&user_addr)
        .one(ctx.db.as_ref())
        .await?
        .unwrap();
    assert_eq!(u.locked_collateral.parse::<U256>()?, U256::ZERO);

    // no guarantee row inserted
    let g = entities::guarantee::Entity::find()
        .filter(entities::guarantee::Column::TabId.eq(tab_id.to_string()))
        .filter(entities::guarantee::Column::ReqId.eq("bad-ts"))
        .one(ctx.db.as_ref())
        .await?;
    assert!(g.is_none());
    Ok(())
}<|MERGE_RESOLUTION|>--- conflicted
+++ resolved
@@ -9,7 +9,6 @@
 use rpc::common::PaymentGuaranteeClaims;
 use sea_orm::{ColumnTrait, EntityTrait, QueryFilter, Set};
 use test_log::test;
-
 fn init() -> anyhow::Result<AppConfig> {
     dotenv::dotenv().ok();
     Ok(AppConfig::fetch())
@@ -18,6 +17,11 @@
 // helper to build a random valid 0x… address
 fn random_eth_address() -> String {
     format!("0x{:040x}", rand::random::<u128>())
+}
+
+// helper to build a random U256 id
+fn random_u256() -> U256 {
+    U256::from_be_bytes(rand::random::<[u8; 32]>())
 }
 
 // --- helper to insert a test tab using new repo::create_tab ---
@@ -27,22 +31,10 @@
     user_address: String,
     recipient_address: String,
 ) -> anyhow::Result<()> {
-<<<<<<< HEAD
-    // give a small default ttl (e.g. 300s) for tests
-    repo::create_tab(
-        ctx,
-        id,
-        &user_address,
-        &recipient_address,
-        Utc::now().naive_utc(),
-        300,
-    )
-    .await?;
-=======
     use sea_orm::ActiveValue::Set;
     let now = Utc::now().naive_utc();
     let new_tab = entities::tabs::ActiveModel {
-        id: Set(id.to_owned()),
+        id: Set(id.to_string()),
         user_address: Set(user_address.to_owned()),
         server_address: Set(recipient_address.to_owned()),
         start_ts: Set(now),
@@ -58,7 +50,6 @@
         .exec(ctx.db.as_ref())
         .await?;
 
->>>>>>> 40fdb210
     Ok(())
 }
 
@@ -71,7 +62,7 @@
     // Tab & primary user
     let user_addr = random_eth_address();
     let recipient_addr = random_eth_address();
-    let tab_id = U256::from(rand::random::<u128>());
+    let tab_id = random_u256();
     let u_am = entities::user::ActiveModel {
         address: Set(user_addr.clone()),
         collateral: Set("0".into()),
@@ -89,11 +80,12 @@
     // Unknown addresses that should be auto-created
     let from_addr = random_eth_address();
     let to_addr = random_eth_address();
-
-    repo::store_guarantee_on(
-        ctx.db.as_ref(),
-        tab_id,
-        U256::from(42u64),
+    let req_id = random_u256();
+
+    repo::store_guarantee_on(
+        ctx.db.as_ref(),
+        tab_id,
+        req_id,
         from_addr.clone(),
         to_addr.clone(),
         U256::from(42u64),
@@ -123,8 +115,8 @@
     let ctx = PersistCtx::new().await?;
     let now = Utc::now().naive_utc();
 
-    let tab_id = U256::from(rand::random::<u128>());
-    let req_id = U256::from(1u64);
+    let tab_id = random_u256();
+    let req_id = random_u256();
     let from_addr = random_eth_address();
     let to_addr = random_eth_address();
 
@@ -200,7 +192,7 @@
 async fn get_missing_guarantee_returns_none() -> anyhow::Result<()> {
     let _ = init()?;
     let ctx = PersistCtx::new().await?;
-    let cert = repo::get_guarantee(&ctx, U256::from(0u64), U256::from(0u64)).await?;
+    let cert = repo::get_guarantee(&ctx, random_u256(), random_u256()).await?;
     assert!(cert.is_none());
     Ok(())
 }
@@ -228,7 +220,7 @@
     entities::user::Entity::insert(u_am)
         .exec(ctx.db.as_ref())
         .await?;
-    let tab_id = U256::from(rand::random::<u128>());
+    let tab_id = random_u256();
     insert_test_tab(&ctx, tab_id, user_addr.clone(), recipient_addr.clone()).await?;
 
     // two guarantees with increasing req_id and later created_at
@@ -260,7 +252,7 @@
     let last = repo::get_last_guarantee_for_tab(&ctx, tab_id).await?;
     assert!(last.is_some());
     let last = last.unwrap();
-    assert_eq!(last.req_id, "2");
+    assert_eq!(last.req_id, U256::from(2u64).to_string());
     assert_eq!(last.value, U256::from(20u64).to_string());
     Ok(())
 }
@@ -286,7 +278,7 @@
     entities::user::Entity::insert(u_am)
         .exec(ctx.db.as_ref())
         .await?;
-    let tab_id = U256::from(rand::random::<u128>());
+    let tab_id = random_u256();
 
     // direct insert to control ttl value
     let tab_am = entities::tabs::ActiveModel {
@@ -310,7 +302,7 @@
     assert_eq!(ttl, 123);
 
     // missing tab → Err
-    let missing = repo::get_tab_ttl_seconds(&ctx, U256::from(999u64)).await;
+    let missing = repo::get_tab_ttl_seconds(&ctx, random_u256()).await;
     assert!(missing.is_err());
 
     Ok(())
@@ -337,14 +329,14 @@
     entities::user::Entity::insert(u_am)
         .exec(ctx.db.as_ref())
         .await?;
-    let tab_id = U256::from(rand::random::<u128>());
+    let tab_id = random_u256();
     insert_test_tab(&ctx, tab_id, user_addr.clone(), recipient_addr.clone()).await?;
 
     // Insert two guarantees with different req_ids
     repo::store_guarantee_on(
         ctx.db.as_ref(),
         tab_id,
-        U256::from(1u64),
+        U256::from(0xA),
         user_addr.clone(),
         random_eth_address(),
         U256::from(10u64),
@@ -355,7 +347,7 @@
     repo::store_guarantee_on(
         ctx.db.as_ref(),
         tab_id,
-        U256::from(2u64),
+        U256::from(0xB),
         user_addr,
         random_eth_address(),
         U256::from(20u64),
@@ -364,11 +356,11 @@
     )
     .await?;
 
-    // The function should return the row with req_id = "B"
+    // The function should return the row with req_id = 0xB
     let last = repo::get_last_guarantee_for_tab(&ctx, tab_id).await?;
     assert!(last.is_some());
     let last = last.unwrap();
-    assert_eq!(last.req_id, "2");
+    assert_eq!(last.req_id, U256::from(0xB).to_string());
     assert_eq!(last.value, U256::from(20u64).to_string());
 
     Ok(())
@@ -386,29 +378,12 @@
 
     // recipient + tab
     let recipient_addr = format!("0x{:040x}", rand::random::<u128>());
-<<<<<<< HEAD
-    let tab_id = U256::from(rand::random::<u128>());
-    repo::create_tab(
-        &ctx,
-        tab_id,
-        &user_addr,
-        &recipient_addr,
-        Utc::now().naive_utc(),
-        300,
-=======
-    let tab_id = Uuid::new_v4().to_string();
-    insert_test_tab(
-        &ctx,
-        tab_id.clone(),
-        user_addr.clone(),
-        recipient_addr.clone(),
->>>>>>> 40fdb210
-    )
-    .await?;
+    let tab_id = random_u256();
+    insert_test_tab(&ctx, tab_id, user_addr.clone(), recipient_addr.clone()).await?;
 
     // build a minimal PaymentGuaranteeClaims and dummy cert
     let promise = PaymentGuaranteeClaims {
-        tab_id: tab_id,
+        tab_id,
         req_id: U256::from(0u64),
         user_address: user_addr.clone(),
         recipient_address: recipient_addr.clone(),
@@ -447,29 +422,12 @@
     repo::deposit(&ctx, user_addr.clone(), U256::from(50u64)).await?;
 
     let recipient_addr = format!("0x{:040x}", rand::random::<u128>());
-<<<<<<< HEAD
-    let tab_id = U256::from(rand::random::<u128>());
-    repo::create_tab(
-        &ctx,
-        tab_id,
-        &user_addr,
-        &recipient_addr,
-        Utc::now().naive_utc(),
-        300,
-=======
-    let tab_id = Uuid::new_v4().to_string();
-    insert_test_tab(
-        &ctx,
-        tab_id.clone(),
-        user_addr.clone(),
-        recipient_addr.clone(),
->>>>>>> 40fdb210
-    )
-    .await?;
+    let tab_id = random_u256();
+    insert_test_tab(&ctx, tab_id, user_addr.clone(), recipient_addr.clone()).await?;
 
     let promise = PaymentGuaranteeClaims {
-        tab_id: tab_id,
-        req_id: U256::from(1u64),
+        tab_id,
+        req_id: random_u256(),
         user_address: user_addr.clone(),
         recipient_address: recipient_addr.clone(),
         amount: U256::from(10u64),
@@ -491,7 +449,7 @@
     // no guarantee row inserted
     let g = entities::guarantee::Entity::find()
         .filter(entities::guarantee::Column::TabId.eq(tab_id.to_string()))
-        .filter(entities::guarantee::Column::ReqId.eq("bad-ts"))
+        .filter(entities::guarantee::Column::ReqId.eq(promise.req_id.to_string()))
         .one(ctx.db.as_ref())
         .await?;
     assert!(g.is_none());
