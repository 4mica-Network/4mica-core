--- conflicted
+++ resolved
@@ -6,11 +6,7 @@
 
 fn init() -> anyhow::Result<AppConfig> {
     dotenv::dotenv().ok();
-<<<<<<< HEAD
-    Ok(AppConfig::fetch())
-=======
     AppConfig::fetch()
->>>>>>> 9e6e8e52
 }
 
 #[test(tokio::test)]
