--- conflicted
+++ resolved
@@ -7,11 +7,7 @@
 use entities::sea_orm_active_enums::{SettlementStatus, TabStatus};
 use entities::user_asset_balance;
 use entities::{
-<<<<<<< HEAD
-    admin_api_key, collateral_event, guarantee,
-=======
-    blockchain_event, collateral_event, guarantee,
->>>>>>> 00148e7d
+    admin_api_key, blockchain_event, collateral_event, guarantee,
     sea_orm_active_enums::{CollateralEventType, WithdrawalStatus},
     tabs, user, user_transaction, withdrawal,
 };
@@ -21,8 +17,8 @@
 use sea_orm::QueryOrder;
 use sea_orm::sea_query::OnConflict;
 use sea_orm::{
-    ActiveModelTrait, ColumnTrait, Condition, DbErr, EntityTrait, IntoActiveModel, QueryFilter,
-    Set, TransactionTrait,
+    ActiveModelTrait, ColumnTrait, Condition, EntityTrait, IntoActiveModel, QueryFilter, Set,
+    TransactionTrait,
 };
 use std::str::FromStr;
 use uuid::Uuid;
@@ -160,6 +156,79 @@
         return Err(PersistDbError::InvariantViolation("invalid address".into()));
     }
     Ok(())
+}
+
+//
+// ────────────────────── ADMIN API KEYS ──────────────────────
+//
+
+pub async fn insert_admin_api_key(
+    ctx: &PersistCtx,
+    id: Uuid,
+    name: &str,
+    key_hash: &str,
+    scopes: &[String],
+) -> Result<admin_api_key::Model, PersistDbError> {
+    let now = Utc::now().naive_utc();
+    let scopes_value = serde_json::to_value(scopes).map_err(|e| {
+        PersistDbError::InvariantViolation(format!("invalid admin api key scopes: {e}"))
+    })?;
+
+    let model = admin_api_key::ActiveModel {
+        id: Set(id),
+        name: Set(name.to_owned()),
+        key_hash: Set(key_hash.to_owned()),
+        scopes: Set(scopes_value),
+        created_at: Set(now),
+        revoked_at: Set(None),
+    };
+
+    admin_api_key::Entity::insert(model)
+        .exec_with_returning(ctx.db.as_ref())
+        .await
+        .map_err(PersistDbError::from)
+}
+
+pub async fn list_admin_api_keys(
+    ctx: &PersistCtx,
+) -> Result<Vec<admin_api_key::Model>, PersistDbError> {
+    admin_api_key::Entity::find()
+        .order_by_desc(admin_api_key::Column::CreatedAt)
+        .all(ctx.db.as_ref())
+        .await
+        .map_err(PersistDbError::from)
+}
+
+pub async fn revoke_admin_api_key(
+    ctx: &PersistCtx,
+    id: Uuid,
+) -> Result<Option<admin_api_key::Model>, PersistDbError> {
+    let Some(model) = admin_api_key::Entity::find_by_id(id)
+        .one(ctx.db.as_ref())
+        .await?
+    else {
+        return Ok(None);
+    };
+
+    if model.revoked_at.is_some() {
+        return Ok(Some(model));
+    }
+
+    let mut active = model.into_active_model();
+    active.revoked_at = Set(Some(Utc::now().naive_utc()));
+    let updated = active.update(ctx.db.as_ref()).await?;
+
+    Ok(Some(updated))
+}
+
+pub async fn get_admin_api_key(
+    ctx: &PersistCtx,
+    id: Uuid,
+) -> Result<Option<admin_api_key::Model>, PersistDbError> {
+    let model = admin_api_key::Entity::find_by_id(id)
+        .one(ctx.db.as_ref())
+        .await?;
+    Ok(model)
 }
 
 //
@@ -1088,77 +1157,6 @@
     }
 }
 
-<<<<<<< HEAD
-//
-// ────────────────────── ADMIN API KEYS ──────────────────────
-//
-
-pub async fn insert_admin_api_key(
-    ctx: &PersistCtx,
-    id: Uuid,
-    name: &str,
-    key_hash: &str,
-    scopes: &[String],
-) -> Result<admin_api_key::Model, PersistDbError> {
-    let scopes_json = serde_json::to_value(scopes).map_err(|e| {
-        PersistDbError::DatabaseFailure(DbErr::Custom(format!("failed to serialize scopes: {e}")))
-    })?;
-    let now = Utc::now().naive_utc();
-    let model = admin_api_key::ActiveModel {
-        id: Set(id),
-        name: Set(name.to_owned()),
-        key_hash: Set(key_hash.to_owned()),
-        scopes: Set(scopes_json),
-        created_at: Set(now),
-        revoked_at: Set(None),
-    };
-
-    model
-        .insert(ctx.db.as_ref())
-        .await
-        .map_err(PersistDbError::from)
-}
-
-pub async fn list_admin_api_keys(
-    ctx: &PersistCtx,
-) -> Result<Vec<admin_api_key::Model>, PersistDbError> {
-    let rows = admin_api_key::Entity::find()
-        .order_by_desc(admin_api_key::Column::CreatedAt)
-        .all(ctx.db.as_ref())
-        .await?;
-    Ok(rows)
-}
-
-pub async fn get_admin_api_key(
-    ctx: &PersistCtx,
-    id: Uuid,
-) -> Result<Option<admin_api_key::Model>, PersistDbError> {
-    let row = admin_api_key::Entity::find_by_id(id)
-        .one(ctx.db.as_ref())
-        .await?;
-    Ok(row)
-}
-
-pub async fn revoke_admin_api_key(
-    ctx: &PersistCtx,
-    id: Uuid,
-) -> Result<Option<admin_api_key::Model>, PersistDbError> {
-    let Some(model) = get_admin_api_key(ctx, id).await? else {
-        return Ok(None);
-    };
-    if model.revoked_at.is_some() {
-        return Ok(Some(model));
-    }
-
-    let mut active = model.into_active_model();
-    active.revoked_at = Set(Some(Utc::now().naive_utc()));
-
-    let updated = active
-        .update(ctx.db.as_ref())
-        .await
-        .map_err(PersistDbError::from)?;
-    Ok(Some(updated))
-=======
 pub async fn get_last_processed_blockchain_event(
     ctx: &PersistCtx,
 ) -> Result<Option<blockchain_event::Model>, PersistDbError> {
@@ -1198,5 +1196,4 @@
         .await?;
 
     Ok(affected == 1)
->>>>>>> 00148e7d
 }