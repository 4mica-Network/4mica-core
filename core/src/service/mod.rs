--- conflicted
+++ resolved
@@ -15,12 +15,8 @@
 use parking_lot::Mutex;
 use rpc::{
     AssetBalanceInfo, CollateralEventInfo, CorePublicParameters, CreatePaymentTabRequest,
-<<<<<<< HEAD
-    CreatePaymentTabResult, GuaranteeInfo, PendingRemunerationInfo, TabInfo, UserTransactionInfo,
-=======
     CreatePaymentTabResult, GuaranteeInfo, PendingRemunerationInfo, TabInfo, UserSuspensionStatus,
     UserTransactionInfo,
->>>>>>> 9e6e8e52
 };
 use std::sync::Arc;
 use tokio::{
